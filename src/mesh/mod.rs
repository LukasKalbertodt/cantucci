use glium::backend::Facade;
use glium::Surface;
use glium::glutin::{Event, ElementState, VirtualKeyCode};
use num_cpus;
use std::sync::mpsc::{channel, Receiver, Sender};
use std::sync::Arc;
use threadpool::ThreadPool;

use camera::Camera;
use math::*;
use shape::Shape;
use env::Environment;
use errors::*;
use octree::{DebugView, Octree, SpanExt};
use event::{EventHandler, EventResponse};

mod buffer;
mod renderer;
mod view;

use self::buffer::{MeshBuffer, Timings};
use self::view::MeshView;
use self::renderer::Renderer;

/// Type to manage the graphical representation of the shape. It updates the
/// internal data depending on the camera position and resolution.
pub struct ShapeMesh {
    /// This octree holds the whole mesh.
    tree: Octree<MeshStatus, ()>,

    /// Holds global data (like the OpenGL program) to render the mesh.
    renderer: Renderer,

    /// The shape this mesh represents.
    shape: Arc<Shape>,

    /// Show the borders of the octree
    debug_octree: DebugView,

    // The following fields are simply to manage the generation of the mesh on
    // multiple threads.
    thread_pool: ThreadPool,
    new_meshes: Receiver<(Point3<f32>, (MeshBuffer, Timings))>,
    mesh_tx: Sender<(Point3<f32>, (MeshBuffer, Timings))>,
    active_jobs: u64,
    show_debug: bool,

    // These are just for debugging/time measuring purposes
    batch_timings: Timings,
    finished_jobs: u64,
}

impl ShapeMesh {
    pub fn new<F: Facade>(facade: &F, shape: Arc<Shape>) -> Result<Self> {
        // Setup an empty tree and split the first two levels which results in
        // 8² = 64 children
        let mut tree = Octree::spanning(shape.bounding_box());
        let _ = tree.root_mut().split(None);
        for mut child in tree.root_mut().into_children().unwrap() {
            child.split(None);
        }

        // Prepare channels and thread pool to generate the mesh on all CPU
        // cores
        let (tx, rx) = channel();
        let num_threads = num_cpus::get();
        let pool = ThreadPool::new(num_threads);
        info!("Using {} threads to generate mesh", num_threads);

        let renderer = Renderer::new(facade, &*shape)?;
        let debug_octree = DebugView::new(facade)?;

        Ok(ShapeMesh {
            tree: tree,
            renderer: renderer,
            shape: shape,
            debug_octree: debug_octree,
            thread_pool: pool,
            new_meshes: rx,
            mesh_tx: tx,
            active_jobs: 0,
            show_debug: true,
            batch_timings: Timings::default(),
            finished_jobs: 0,
        })
    }

    pub fn shape(&self) -> &Shape {
        &*self.shape
    }

    /// Updates the mesh representing the shape.
<<<<<<< HEAD
    pub fn update<F: Facade>(&mut self, facade: &F, camera: &Camera) -> Result<()> {
        // increase resolution dynamically if there is a cube responding to the focii
        let focii = self.get_focii(camera);
        for focus in focii {
            if let Some(mut leaf) = self.tree.leaf_around_mut(focus) {
                let do_split = if let &Some(MeshStatus::Ready(_)) = leaf.leaf_data().unwrap() {
                    true
                } else {
                    false
                };
                if do_split {
                    let dist = camera.position.distance(focus);
                    let span = leaf.span();
                    let threshold = 2.0 * (span.end.x - span.start.x).abs();
                    // if we are near enough to the surface, increase resolution
                    if dist < threshold {
                        leaf.split();
                    }
                }
=======
    pub fn update<F: Facade>(&mut self, facade: &F, camarero: &Camera) -> Result<()> {
        if self.split_next_time {
            self.split_next_time = false;
            let node = self.get_focus(camarero)
                .and_then(|focus| self.tree.leaf_around_mut(focus));
            if let Some(mut node) = node {
                node.split(None);
>>>>>>> 115e3eb7
            }
        }

        let jobs_before = self.active_jobs;
        let finished_jobs_before = self.finished_jobs;

        // Collect generated meshes and prepare them for rendering.
        for (center, (buf, timings)) in self.new_meshes.try_iter() {
            self.active_jobs -= 1;
            self.finished_jobs += 1;
            self.batch_timings = self.batch_timings + timings;

            // Create OpenGL view from raw buffer and save it in the
            // tree.
            // We haven't yet measured how expensive this is. If it gets too
            // slow, we might want to limit the number of `from_raw_buf()`
            // calls we can do in one `update()` call in order to avoid
            // too long delays within frames.
            let mesh_view = MeshView::from_raw_buf(buf, facade)?;
            *self.tree
                .leaf_around_mut(center)
                // we know that `center` is within the bound of the octree
                .unwrap()
                .leaf_data_mut()
                .unwrap() = Some(MeshStatus::Ready(mesh_view));
        }


        // TODO: Decide when to split nodes and when to regenerate regions
        // of space (see #9, #8)


        // Here we simply start a mesh generation job for each empty leaf node
        let empty_leaves = self.tree.iter_mut()
            .filter_map(|n| n.into_leaf())
            .filter(|&(_, ref leaf_data)| leaf_data.is_none());
        for (span, leaf_data) in empty_leaves {
            const RESOLUTION: u32 = 64;

            // Prepare values to be moved into the closure
            let tx = self.mesh_tx.clone();
            let shape = self.shape.clone();

            // Generate the raw buffers on another thread
            self.thread_pool.execute(move || {
                let buf = MeshBuffer::generate_for_box(&span, &*shape, RESOLUTION);
                tx.send((span.center(), buf))
                    .expect("main thread has hung up, my work was for nothing! :-(");
            });

            self.active_jobs += 1;

            // If there has been an old view, we want to preserve it and
            // continue to render it until the new one is available. This
            // doesn't make a lot of sense right now, but might be helpful
            // later. Or it might not.
            let old_view = match leaf_data.take() {
                Some(MeshStatus::Ready(view)) => Some(view),
                _ => None,
            };
            *leaf_data = Some(MeshStatus::Requested {
                old_view: old_view,
            });
        }

        if jobs_before != self.active_jobs {
            trace!("Currently active sample jobs: {}", self.active_jobs);
        }

        const PRINT_EVERY_FINISHED_JOBS: u64 = 64;
        if self.finished_jobs % PRINT_EVERY_FINISHED_JOBS == 0
            && self.finished_jobs > 0
            && finished_jobs_before != self.finished_jobs {
            debug!(
                "Finished {} new jobs in: {}",
                PRINT_EVERY_FINISHED_JOBS,
                self.batch_timings,
            );
            self.batch_timings = Timings::default();
        }

        Ok(())
    }

    // Draws the whole shape by traversing the internal octree.
    pub fn draw<S: Surface>(
        &self,
        surface: &mut S,
        camera: &Camera,
        env: &Environment,
    ) -> Result<()> {
        // Visit each node of the tree
        // TODO: we might want visit the nodes in a different order (see #16)

        let focus_point = self.get_focus(camera);

        let it = self.tree.iter()
            .filter_map(|n| n.leaf_data().map(|data| (data, n.span())));
        for (leaf_data, span) in it {
            match leaf_data {
                // If there is a view available, render it
                &MeshStatus::Ready(ref view) |
                &MeshStatus::Requested { old_view: Some(ref view) } => {
                    view.draw(surface, camera, env, &self.renderer)?;
                    if self.show_debug {
                        let highlight = focus_point
                            .map(|fp| span.contains(fp))
                            .unwrap_or(false);
                        self.debug_octree.draw(surface, camera, span, highlight)?;
                    }
                }
                _ => (),
            }
        }

        Ok(())
    }

    pub fn get_focii(&self, camera: &Camera) -> Vec<Point3<f32>> {
        let mut vec = Vec::new();
        for i in 0u8..9 {
            if let Some(ret) = Self::get_focus_in_part(self, camera, i) {
                vec.push(ret);
            }
        }
        vec
    }

    // Wrapper method for just getting the focus along the regular camera direction vector
    pub fn get_focus(&self, camera: &Camera) -> Option<Point3<f32>> {
        Self::get_focus_in_part(self, camera, 4)
    }

    /// Returns the point on the shape's surface the camera is currently looking at
    pub fn get_focus_in_part(&self, camera: &Camera, part: u8) -> Option<Point3<f32>> {
        const EPSILON: f32 = 0.000_001;
        const MAX_ITERS: u64 = 100;

        let mut pos = camera.position;
        // TODO: maybe make parts more variable
        //     /*
        //         part:
        //         0 1 2
        //         3 4 5
        //         6 7 8
        //     */
        let bb   = camera.get_near_plane_bb();
        let dir = (bb[part as usize] - camera.position).normalize();

        for _ in 0..MAX_ITERS {
            let distance = self.shape.min_distance_from(pos);
            pos += dir * distance;
            if distance < EPSILON {
                return Some(pos);
            }
        }
        None
    }
}

impl EventHandler for ShapeMesh {

    fn handle_event(&mut self, e: &Event) -> EventResponse {
        match *e {
            Event::KeyboardInput(ElementState::Released, _, Some(VirtualKeyCode::G)) => {
                self.show_debug = !self.show_debug;
                EventResponse::Continue
            },
            _ => { EventResponse::NotHandled }
        }
    }

}

enum MeshStatus {
    Requested {
        old_view: Option<MeshView>,
    },
    Ready(MeshView),
}<|MERGE_RESOLUTION|>--- conflicted
+++ resolved
@@ -90,7 +90,6 @@
     }
 
     /// Updates the mesh representing the shape.
-<<<<<<< HEAD
     pub fn update<F: Facade>(&mut self, facade: &F, camera: &Camera) -> Result<()> {
         // increase resolution dynamically if there is a cube responding to the focii
         let focii = self.get_focii(camera);
@@ -107,18 +106,9 @@
                     let threshold = 2.0 * (span.end.x - span.start.x).abs();
                     // if we are near enough to the surface, increase resolution
                     if dist < threshold {
-                        leaf.split();
+                        leaf.split(None);
                     }
                 }
-=======
-    pub fn update<F: Facade>(&mut self, facade: &F, camarero: &Camera) -> Result<()> {
-        if self.split_next_time {
-            self.split_next_time = false;
-            let node = self.get_focus(camarero)
-                .and_then(|focus| self.tree.leaf_around_mut(focus));
-            if let Some(mut node) = node {
-                node.split(None);
->>>>>>> 115e3eb7
             }
         }
 
